/*
 * Copyright 2014 the original author or authors.
 *
 * Licensed under the Apache License, Version 2.0 (the "License");
 * you may not use this file except in compliance with the License.
 * You may obtain a copy of the License at
 *
 *    http://www.apache.org/licenses/LICENSE-2.0
 *
 * Unless required by applicable law or agreed to in writing, software
 * distributed under the License is distributed on an "AS IS" BASIS,
 * WITHOUT WARRANTIES OR CONDITIONS OF ANY KIND, either express or implied.
 * See the License for the specific language governing permissions and
 * limitations under the License.
 */

package ratpack.exec;

import ratpack.exec.api.NonBlocking;
import ratpack.exec.internal.CachingUpstream;
import ratpack.exec.internal.DefaultExecution;
import ratpack.exec.internal.DefaultPromise;
import ratpack.exec.util.Promised;
import ratpack.exec.util.retry.RetryPolicy;

import ratpack.func.Action;
import ratpack.func.BiAction;
import ratpack.func.BiFunction;
import ratpack.func.Block;
import ratpack.func.Factory;
import ratpack.func.Function;
import ratpack.func.Pair;
import ratpack.func.Predicate;
import ratpack.func.Exceptions;

import java.time.Duration;
import java.util.Objects;
import java.util.concurrent.CompletableFuture;

import static ratpack.func.Action.ignoreArg;

/**
 * A promise for a single value.
 * <p>
 * A promise is a representation of a value which will become available later.
 * Methods such as {@link #map(Function)}, {@link #flatMap(Function)}, {@link #cache()} etc.) allow a pipeline of “operations” to be specified,
 * that the value will travel through as it becomes available.
 * Such operations are implemented via the {@link #transform(Function)} method.
 * Each operation returns a new promise object, not the original promise object.
 * <p>
 * To create a promise, use the {@link Promise#async(Upstream)} method (or one of the variants such as {@link Promise#sync(Factory)}.
 * To test code that uses promises, use the {@link ratpack.test.exec.ExecHarness}.
 * <p>
 * The promise is not “activated” until the {@link #then(Action)} method is called.
 * This method terminates the pipeline, and receives the final value.
 * <p>
 * Promise objects are multi use.
 * Every promise pipeline has a value producing function at its start.
 * Activating a promise (i.e. calling {@link #then(Action)}) invokes the function.
 * The {@link #cache()} operation can be used to change this behaviour.
 *
 * @param <T> the type of promised value
 */
@SuppressWarnings("JavadocReference")
public interface Promise<T> {

  /**
   * Creates a promise for value that will be produced asynchronously.
   * <p>
   * The {@link Upstream#connect(Downstream)} method of the given upstream will be invoked every time the value is requested.
   * This method should propagate the value (or error) to the given downstream object when it is available.
   *
   * <pre class="java">{@code
   * import ratpack.exec.Promise;
   * import ratpack.test.exec.ExecHarness;
   *
   * import static org.junit.Assert.assertEquals;
   *
   * public class Example {
   *   public static void main(String[] args) throws Exception {
   *     String value = ExecHarness.yieldSingle(e ->
   *       Promise.<String>async(down ->
   *         new Thread(() -> {
   *           down.success("foo");
   *         }).start()
   *       )
   *     ).getValueOrThrow();
   *
   *     assertEquals(value, "foo");
   *   }
   * }
   * }</pre>
   *
   * @param upstream the producer of the value
   * @param <T> the type of promised value
   * @return a promise for the asynchronously created value
   * @see Upstream
   * @see #sync(Factory)
   * @see #value(Object)
   * @see #error(Throwable)
   * @since 1.3
   */
  static <T> Promise<T> async(Upstream<T> upstream) {
    return new DefaultPromise<>(DefaultExecution.upstream(upstream));
  }

  /**
   * Creates a promise for the value synchronously produced by the given factory.
   * <p>
   * The given factory will be invoked every time that the value is requested.
   * If the factory throws an exception, the promise will convey that exception.
   *
   * <pre class="java">{@code
   * import ratpack.exec.Promise;
   * import ratpack.test.exec.ExecHarness;
   *
   * import static org.junit.Assert.assertEquals;
   *
   * public class Example {
   *   public static void main(String[] args) throws Exception {
   *     String value = ExecHarness.yieldSingle(e ->
   *       Promise.sync(() -> "foo")
   *     ).getValueOrThrow();
   *
   *     assertEquals(value, "foo");
   *   }
   * }
   * }</pre>
   *
   * <p>
   * This method is often used to when a method needs to return a promise, but can produce its value synchronously.
   *
   * @param factory the producer of the value
   * @param <T> the type of promised value
   * @return a promise for the result of the factory
   * @see #async(Upstream)
   * @see #value(Object)
   * @see #error(Throwable)
   * @since 1.3
   */
  static <T> Promise<T> sync(Factory<T> factory) {
    return new DefaultPromise<>(down ->
      DefaultExecution.require().delimit(down::error, continuation -> {
        T t;
        try {
          t = factory.create();
        } catch (Exception e) {
          continuation.resume(() -> down.error(e));
          return;
        }
        continuation.resume(() -> down.success(t));
      })
    );
  }

  /**
   * Creates a promise for the promise produced by the given factory.
   * <p>
   * The given factory will be invoked every time that the value is requested.
   * If the factory throws an exception, the promise will convey that exception.
   * <p>
   * This can be used to effectively prepend work to another promise.
   *
   * @param factory the producer of the promise to return
   * @param <T> the type of promised value
   * @return a promise for the result of the factory
   * @since 1.5
   */
  static <T> Promise<T> flatten(Factory<? extends Promise<T>> factory) {
    return new DefaultPromise<>(down -> {
      Promise<T> promise;
      try {
        promise = factory.create();
      } catch (Exception e) {
        down.error(e);
        return;
      }

      promise.connect(down);
    });
  }

  /**
   * Creates a promise for the given item.
   * <p>
   * The given item will be used every time that the value is requested.
   *
   * <pre class="java">{@code
   * import ratpack.exec.Promise;
   * import ratpack.test.exec.ExecHarness;
   *
   * import static org.junit.Assert.assertEquals;
   *
   * public class Example {
   *   public static void main(String[] args) throws Exception {
   *     String value = ExecHarness.yieldSingle(e ->
   *       Promise.value("foo")
   *     ).getValueOrThrow();
   *
   *     assertEquals(value, "foo");
   *   }
   * }
   * }</pre>
   *
   * @param t the promised value
   * @param <T> the type of promised value
   * @return a promise for the given item
   * @see #async(Upstream)
   * @see #sync(Factory)
   * @see #error(Throwable)
   */
  static <T> Promise<T> value(T t) {
    return new DefaultPromise<>(down -> DefaultExecution.require().delimit(down::error, continuation ->
      continuation.resume(() -> down.success(t))
    ));
  }

  /**
   * A promise for {@code null}.
   *
   * @param <T> the type of promised value
   * @return a promise for {@code null}.
   * @since 1.5
   */
  @SuppressWarnings("unchecked")
  static <T> Promise<T> ofNull() {
    return (Promise<T>) DefaultPromise.NULL;
  }

  /**
   * Creates a failed promise with the given error.
   * <p>
   * The given error will be used every time that the value is requested.
   *
   * <pre class="java">{@code
   * import ratpack.exec.Promise;
   * import ratpack.test.exec.ExecHarness;
   *
   * import static org.junit.Assert.assertSame;
   *
   * public class Example {
   *   public static void main(String[] args) throws Exception {
   *     Exception exception = new Exception();
   *     Throwable error = ExecHarness.yieldSingle(e ->
   *       Promise.error(exception)
   *     ).getThrowable();
   *
   *     assertSame(exception, error);
   *   }
   * }
   * }</pre>
   *
   * @param t the error
   * @param <T> the type of promised value
   * @return a failed promise
   * @see #async(Upstream)
   * @see #sync(Factory)
   * @see #value(Object)
   */
  static <T> Promise<T> error(Throwable t) {
    return new DefaultPromise<>(down -> DefaultExecution.require().delimit(down::error, continuation ->
      continuation.resume(() -> down.error(t))
    ));
  }

  /**
   * Specifies what should be done with the promised object when it becomes available.
   * <p>
   * <b>Important:</b> this method can only be used from a Ratpack managed compute thread.
   * If it is called on a non Ratpack managed compute thread it will immediately throw an {@link ExecutionException}.
   *
   * @param then the receiver of the promised value
   * @throws ExecutionException if not called on a Ratpack managed compute thread
   */
  void then(Action<? super T> then);

  /**
   * A low level hook for consuming the promised value.
   * <p>
   * It is generally preferable to use {@link #then(Action)} over this method.
   *
   * @param downstream the downstream consumer
   */
  void connect(Downstream<? super T> downstream);

  /**
   * Apply a custom transform to this promise.
   * <p>
   * This method is the basis for the standard operations of this interface, such as {@link #map(Function)}.
   * The following is a non generic implementation of a map that converts the value to upper case.
   * <pre class="java">{@code
   * import ratpack.test.exec.ExecHarness;
   * import ratpack.exec.ExecResult;
   * import ratpack.exec.Promise;
   *
   * import static org.junit.Assert.assertEquals;
   *
   * public class Example {
   *   public static void main(String... args) throws Exception {
   *     ExecResult<String> result = ExecHarness.yieldSingle(c ->
   *       Promise.value("foo")
   *         .transform(up -> down ->
   *           up.connect(down.<String>onSuccess(value -> {
   *             try {
   *               down.success(value.toUpperCase());
   *             } catch (Throwable e) {
   *               down.error(e);
   *             }
   *           }))
   *         )
   *     );
   *
   *     assertEquals("FOO", result.getValue());
   *   }
   * }
   * }</pre>
   * <p>
   * The “upstreamTransformer” function takes an upstream data source, and returns another upstream that wraps it.
   * It is typical for the returned upstream to invoke the {@link Upstream#connect(Downstream)} method of the given upstream during its connect method.
   * <p>
   * For more examples of transform implementations, please see the implementations of the methods of this interface.
   *
   * @param upstreamTransformer a function that returns a new upstream, typically wrapping the given upstream argument
   * @param <O> the type of item emitted by the transformed upstream
   * @return a new promise
   */
  <O> Promise<O> transform(Function<? super Upstream<? extends T>, ? extends Upstream<O>> upstreamTransformer);

  /**
   * Specifies the action to take if the an error occurs trying to produce the promised value, that the given predicate applies to.
   * <p>
   * If the given action throws an exception, the original exception will be rethrown with the exception thrown
   * by the action added to the suppressed exceptions list.
   *
   * @param predicate the predicate to test against the error
   * @param errorHandler the action to take if an error occurs
   * @return A promise for the successful result
   * @since 1.1
   */
  default Promise<T> onError(Predicate<? super Throwable> predicate, Action<? super Throwable> errorHandler) {
    return transform(up -> down ->
      up.connect(down.onError(throwable -> {
        if (predicate.apply(throwable)) {
          try {
            errorHandler.execute(throwable);
          } catch (Throwable e) {
            if (e != throwable) {
              e.addSuppressed(throwable);
            }
            down.error(e);
            return;
          }
          down.complete();
        } else {
          down.error(throwable);
        }
      }))
    );
  }

  /**
   * Specifies the action to take if the an error of the given type occurs trying to produce the promised value.
   *
   * <pre class="java">{@code
   * import ratpack.core.http.TypedData;
   * import ratpack.test.embed.EmbeddedApp;
   *
   * import static org.junit.Assert.assertEquals;
   *
   * public class Example {
   *   public static void main(String... args) throws Exception {
   *     EmbeddedApp.fromHandler(ctx ->
   *         ctx.getRequest().getBody()
   *           .map(TypedData::getText)
   *           .map(t -> {
   *             if (t.equals("1")) {
   *               throw new IllegalArgumentException("validation error!");
   *             } else {
   *               throw new RuntimeException("some other error!");
   *             }
   *           })
   *           .onError(IllegalArgumentException.class, e -> ctx.render("the value is invalid"))
   *           .onError(e -> ctx.render("unknown error: " + e.getMessage()))
   *           .then(t -> ctx.render("ok"))
   *     ).test(httpClient -> {
   *       assertEquals(httpClient.requestSpec(r -> r.getBody().text("0")).postText(), "unknown error: some other error!");
   *       assertEquals(httpClient.requestSpec(r -> r.getBody().text("1")).postText(), "the value is invalid");
   *     });
   *   }
   * }
   * }</pre>
   * <p>
   * If the given action throws an exception, the original exception will be rethrown with the exception thrown
   * by the action added to the suppressed exceptions list.
   *
   * @param errorType the type of exception to handle with the given action
   * @param errorHandler the action to take if an error occurs
   * @param <E> the type of exception to handle with the given action
   * @return A promise for the successful result
   * @since 1.1
   */
  default <E extends Throwable> Promise<T> onError(Class<E> errorType, Action<? super E> errorHandler) {
    return onError(errorType::isInstance, t -> errorHandler.execute(errorType.cast(t)));
  }

  /**
   * Specifies the action to take if an error occurs trying to produce the promised value.
   * <p>
   * If the given action throws an exception, the original exception will be rethrown with the exception thrown
   * by the action added to the suppressed exceptions list.
   *
   * @param errorHandler the action to take if an error occurs
   * @return A promise for the successful result
   */
  default Promise<T> onError(Action<? super Throwable> errorHandler) {
    return onError(Predicate.TRUE, errorHandler);
  }

  /**
   * Consume the promised value as a {@link Result}.
   * <p>
   * This method is an alternative to {@link #then(Action)} and {@link #onError(Action)}.
   *
   * @param resultHandler the consumer of the result
   */
  default void result(Action<? super ExecResult<T>> resultHandler) {
    connect(new Downstream<T>() {
      @Override
      public void success(T value) {
        try {
          resultHandler.execute(ExecResult.of(Result.success(value)));
        } catch (Throwable e) {
          DefaultPromise.throwError(e);
        }
      }

      @Override
      public void error(Throwable throwable) {
        try {
          resultHandler.execute(ExecResult.of(Result.<T>error(throwable)));
        } catch (Throwable e) {
          DefaultPromise.throwError(e);
        }
      }

      @Override
      public void complete() {
        try {
          resultHandler.execute(ExecResult.<T>complete());
        } catch (Throwable e) {
          DefaultPromise.throwError(e);
        }
      }
    });
  }

  /**
   * Transforms the promised value by applying the given function to it.
   * <pre class="java">{@code
   * import ratpack.test.exec.ExecHarness;
   * import ratpack.exec.ExecResult;
   * import ratpack.exec.Promise;
   *
   * import static org.junit.Assert.assertEquals;
   *
   * public class Example {
   *   public static void main(String... args) throws Exception {
   *     ExecResult<String> result = ExecHarness.yieldSingle(c ->
   *         Promise.value("foo")
   *           .map(String::toUpperCase)
   *           .map(s -> s + "-BAR")
   *     );
   *
   *     assertEquals("FOO-BAR", result.getValue());
   *   }
   * }
   * }</pre>
   *
   * @param transformer the transformation to apply to the promised value
   * @param <O> the type of the transformed object
   * @return a promise for the transformed value
   */
  default <O> Promise<O> map(Function<? super T, ? extends O> transformer) {
    return transform(up -> down -> up.connect(
      down.<T>onSuccess(value -> {
        try {
          O apply = transformer.apply(value);
          down.success(apply);
        } catch (Throwable e) {
          down.error(e);
        }
      })
      )
    );
  }

  /**
   * Transforms the promised value by applying the given function to it, if it satisfies the predicate.
   *
   * <pre class="java">{@code
   * import ratpack.test.exec.ExecHarness;
   * import ratpack.exec.ExecResult;
   * import ratpack.exec.Promise;
   *
   * import static org.junit.Assert.assertEquals;
   *
   * public class Example {
   *   public static void main(String... args) throws Exception {
   *     ExecResult<String> result = ExecHarness.yieldSingle(c ->
   *         Promise.value("foo")
   *           .mapIf(s -> s.contains("f"), String::toUpperCase)
   *           .mapIf(s -> s.contains("f"), s -> s + "-BAR")
   *     );
   *
   *     assertEquals("FOO", result.getValue());
   *   }
   * }
   * }</pre>
   *
   * @param predicate the condition to satisfy in order to be transformed
   * @param transformer the transformation to apply to the promised value
   * @return a promise
   * @since 1.4
   */
  default Promise<T> mapIf(Predicate<? super T> predicate, Function<? super T, ? extends T> transformer) {
    return map(Function.when(predicate, transformer));
  }

  /**
   * Transforms the promised value by applying one of the given functions to it, depending if it satisfies the predicate.
   *
   * <pre class="java">{@code
   * import ratpack.test.exec.ExecHarness;
   * import ratpack.exec.ExecResult;
   * import ratpack.exec.Promise;
   *
   * import static org.junit.Assert.assertEquals;
   *
   * public class Example {
   *   public static void main(String... args) throws Exception {
   *     ExecResult<String> result = ExecHarness.yieldSingle(c ->
   *         Promise.value("foo")
   *           .mapIf(s -> s.contains("f"), String::toUpperCase, s -> s)
   *           .mapIf(s -> s.contains("f"), s -> s, s -> s + "-BAR")
   *     );
   *
   *     assertEquals("FOO-BAR", result.getValue());
   *   }
   * }
   * }</pre>
   *
   * @param predicate the condition to decide which transformation to apply
   * @param onTrue the transformation to apply when the predicate is true
   * @param onFalse the transformation to apply when the predicate is false
   * @param <O> the type of the transformed object
   * @return a promise
   * @since 1.5
   */
  default <O> Promise<O> mapIf(Predicate<? super T> predicate, Function<? super T, ? extends O> onTrue, Function<? super T, ? extends O> onFalse) {
    return map(Function.when(predicate, onTrue, onFalse));
  }

  /**
   * Like {@link #map(Function)}, but performs the transformation on a blocking thread.
   * <p>
   * This is simply a more convenient form of using {@link Blocking#get(Factory)} and {@link #flatMap(Function)}.
   *
   * @param transformer the transformation to apply to the promised value, on a blocking thread
   * @param <O> the type of the transformed object
   * @return a promise for the transformed value
   */
  default <O> Promise<O> blockingMap(Function<? super T, ? extends O> transformer) {
    return flatMap(t -> Blocking.get(() -> transformer.apply(t)));
  }

  /**
   * Executes the given action with the promise value, on a blocking thread.
   * <p>
   * Similar to {@link #blockingMap(Function)}, but does not provide a new value.
   * This can be used to do something with the value, without terminating the promise.
   *
   * @param action the action to to perform with the value, on a blocking thread
   * @return a promise for the same value given to the action
   */
  default Promise<T> blockingOp(Action<? super T> action) {
    return flatMap(t -> Blocking.op(action.curry(t)).map(() -> t));
  }

  /**
   * Executes the provided, potentially asynchronous, {@link Action} with the promised value as input.
   * <p>
   * This method can be used when needing to perform an action with the promised value, without substituting the promised value.
   * That is, the exact same object provided to the given action will be propagated downstream.
   * <p>
   * The given action is executed within an {@link Operation}, allowing it to perform asynchronous work.
   *
   * <pre class="java">{@code
   * import ratpack.test.exec.ExecHarness;
   * import ratpack.exec.ExecResult;
   * import ratpack.exec.Promise;
   *
   * import com.google.common.collect.Lists;
   *
   * import java.util.concurrent.TimeUnit;
   * import java.util.Arrays;
   * import java.util.List;
   *
   * import static org.junit.Assert.assertEquals;
   *
   * public class Example {
   *   public static void main(String... args) throws Exception {
   *     List<String> events = Lists.newLinkedList();
   *     ExecHarness.runSingle(c ->
   *       Promise.value("foo")
   *        .next(v ->
   *          Promise.value(v) // may be async
   *            .map(String::toUpperCase)
   *            .then(events::add)
   *        )
   *        .then(events::add)
   *     );
   *     assertEquals(Arrays.asList("FOO", "foo"), events);
   *   }
   * }
   * }</pre>
   *
   * @param action the action to execute with the promised value
   * @return a promise for the original value
   * @see #nextOp(Function)
   * @since 1.1
   */
  default Promise<T> next(@NonBlocking Action<? super T> action) {
    return nextOp(v ->
      Operation.of(() ->
        action.execute(v)
      )
    );
  }


  /**
   * Executes the operation returned by the given function.
   * <p>
   * This method can be used when needing to perform an operation returned by another object, based on the promised value.
   *
   * <pre class="java">{@code
   * import ratpack.test.exec.ExecHarness;
   * import ratpack.exec.ExecResult;
   * import ratpack.exec.Promise;
   * import ratpack.exec.Operation;
   *
   * import com.google.common.collect.Lists;
   *
   * import java.util.concurrent.TimeUnit;
   * import java.util.Arrays;
   * import java.util.List;
   *
   * import static org.junit.Assert.assertEquals;
   *
   * public class Example {
   *
   *   public static class CaseService {
   *     public Operation toUpper(String value, List<String> values) {
   *       return Operation.of(() -> values.add(value.toUpperCase()));
   *     }
   *   }
   *
   *   public static void main(String... args) throws Exception {
   *     CaseService service = new CaseService();
   *     List<String> events = Lists.newLinkedList();
   *
   *     ExecHarness.runSingle(c ->
   *       Promise.value("foo")
   *        .nextOp(v -> service.toUpper(v, events))
   *        .then(events::add)
   *     );
   *
   *     assertEquals(Arrays.asList("FOO", "foo"), events);
   *   }
   * }
   * }</pre>
   *
   * @param function a function that returns an operation that acts on the promised value
   * @return a promise for the original value
   * @see #next(Action)
   * @since 1.1
   */
  default Promise<T> nextOp(Function<? super T, ? extends Operation> function) {
    return transform(up -> down ->
      up.connect(
        down.<T>onSuccess(value ->
          function.apply(value)
            .onError(down::error)
            .then(() ->
              down.success(value)
            )
        )
      )
    );
  }

  /**
   * Executes the operation returned by the given function, if it satisfies the predicate.
   * <p>
   * This method can be used when needing to perform an operation returned by another object, based on the promised value.
   *
   * <pre class="java">{@code
   * import ratpack.test.exec.ExecHarness;
   * import ratpack.exec.ExecResult;
   * import ratpack.exec.Promise;
   * import ratpack.exec.Operation;
   *
   * import com.google.common.collect.Lists;
   *
   * import java.util.concurrent.TimeUnit;
   * import java.util.Arrays;
   * import java.util.List;
   *
   * import static org.junit.Assert.assertEquals;
   *
   * public class Example {
   *
   *   public static class CaseService {
   *     public Operation toUpper(String value, List<String> values) {
   *       return Operation.of(() -> values.add(value.toUpperCase()));
   *     }
   *   }
   *
   *   public static void main(String... args) throws Exception {
   *     CaseService service = new CaseService();
   *     List<String> events = Lists.newLinkedList();
   *
   *     ExecHarness.runSingle(c ->
   *       Promise.value("foo")
   *        .nextOpIf(v -> v.startsWith("f"), v -> service.toUpper(v, events))
   *        .nextOpIf(v -> v.isEmpty(), v -> Operation.of(() -> events.add("empty")))
   *        .then(events::add)
   *     );
   *
   *     assertEquals(Arrays.asList("FOO", "foo"), events);
   *   }
   * }
   * }</pre>
   *
   * @param predicate the condition to satisfy in order to execute the operation.
   * @param function a function that returns an operation that acts on the promised value
   * @return a promise for the original value
   * @since 1.5
   */
  default Promise<T> nextOpIf(Predicate<? super T> predicate, Function<? super T, ? extends Operation> function) {
    return transform(up -> down -> up.connect(
      down.<T>onSuccess(value -> {
        if (predicate.apply(value)) {
          function.apply(value)
            .onError(down::error)
            .then(() -> down.success(value));
        } else {
          down.success(value);
        }
      })
      )
    );
  }

  /**
   * Replaces {@code this} promise with the provided promise for downstream subscribers.
   * <p>
   * This is simply a more convenient form of {@link #flatMap(Function)}, where the given promise is returned.
   * This method can be used when a subsequent operation on a promise isn't dependent on the actual promised value.
   * <p>
   * If the upstream promise fails, its error will propagate downstream and the given promise will never be subscribed to.
   *
   *  <pre class="java">{@code
   * import ratpack.test.exec.ExecHarness;
   * import ratpack.exec.ExecResult;
   * import ratpack.exec.Promise;
   *
   * import static org.junit.Assert.assertEquals;
   *
   * public class Example {
   *   private static String value;
   *
   *   public static void main(String... args) throws Exception {
   *     ExecResult<String> result = ExecHarness.yieldSingle(c ->
   *         Promise.value("foo")
   *           .next(v -> value = v)
   *           .replace(Promise.value("bar"))
   *     );
   *
   *     assertEquals("bar", result.getValue());
   *     assertEquals("foo", value);
   *   }
   * }
   * }</pre>
   *
   * @param next the promise to replace {@code this} with
   * @param <O> the type of the value of the replacement promise
   * @return a promise
   * @since 1.1
   */
  default <O> Promise<O> replace(Promise<O> next) {
    return flatMap(in -> next);
  }

  /**
   * Transforms the promised value to a {@link Pair}, with the value of the given promise as the {@code left}.
   * <p>
   * The existing promised value will become the {@code right}.
   *
   * @param left a promise for the left value of the result pair
   * @param <O> the type of the left value
   * @return a promise
   */
  default <O> Promise<Pair<O, T>> left(Promise<O> left) {
    return flatLeft(t -> left);
  }

  /**
   * Transforms the promised value to a {@link Pair}, with the result of the given function as the {@code left}.
   * <p>
   * The function is called with the promised value.
   * The existing promised value will become the {@code right}.
   *
   * @param leftFunction a function that produces the left value from the promised value
   * @param <O> the type of the left value
   * @return a promise
   * @since 1.4
   */
  default <O> Promise<Pair<O, T>> left(Function<? super T, ? extends O> leftFunction) {
    return map(right -> Pair.of(
      leftFunction.apply(right), right
    ));
  }

  /**
   * Transforms the promised value to a {@link Pair}, with the value of the result of the given function as the {@code left}.
   * <p>
   * The function is called with the promised value.
   * The existing promised value will become the {@code right}.
   *
   * @param leftFunction a function that produces a promise for the left value from the promised value
   * @param <O> the type of the left value
   * @return a promise
   * @since 1.4
   */
  default <O> Promise<Pair<O, T>> flatLeft(Function<? super T, ? extends Promise<O>> leftFunction) {
    return flatMap(right ->
      leftFunction.apply(right)
        .map(left ->
          Pair.of(left, right)
        )
    );
  }

  /**
   * Transforms the promised value to a {@link Pair}, with the value of the given promise as the {@code right}.
   * <p>
   * The existing promised value will become the {@code left}.
   *
   * @param right a promise for the right value of the result pair
   * @param <O> the type of the right value
   * @return a promise
   */
  default <O> Promise<Pair<T, O>> right(Promise<O> right) {
    return flatRight(t -> right);
  }

  /**
   * Transforms the promised value to a {@link Pair}, with the result of the given function as the {@code right}.
   * <p>
   * The function is called with the promised value.
   * The existing promised value will become the {@code left}.
   *
   * @param rightFunction a function that produces the right value from the promised value
   * @param <O> the type of the left value
   * @return a promise
   * @since 1.4
   */
  default <O> Promise<Pair<T, O>> right(Function<? super T, ? extends O> rightFunction) {
    return map(left -> Pair.of(
      left, rightFunction.apply(left)
    ));
  }

  /**
   * Transforms the promised value to a {@link Pair}, with the value of the result of the given function as the {@code right}.
   * <p>
   * The function is called with the promised value.
   * The existing promised value will become the {@code left}.
   *
   * @param rightFunction a function that produces a promise for the right value from the promised value
   * @param <O> the type of the left value
   * @return a promise
   * @since 1.4
   */
  default <O> Promise<Pair<T, O>> flatRight(Function<? super T, ? extends Promise<O>> rightFunction) {
    return flatMap(left ->
      rightFunction.apply(left)
        .map(right ->
          Pair.of(left, right)
        )
    );
  }

  /**
   * Converts this promise to an operation, by effectively discarding the result.
   *
   * @return an operation
   */
  default Operation operation() {
    return operation(Action.noop());
  }

  /**
   * Converts this promise to an operation which is effectively {@code action}.
   *
   * @param action an operation on the promised value
   * @return an operation representing {@code action}
   */
  default Operation operation(@NonBlocking Action<? super T> action) {
    return Operation.of(() -> then(action));
  }

  /**
   * Converts this promise to an operation, which is the return of {@code function}.
   *
   * @param function a function that returns an operation for the promised value
   * @return effectively the return of {@code function}
   * @since 1.6
   */
  default Operation flatOp(Function<? super T, ? extends Operation> function) {
    return operation(t -> function.apply(t).then());
  }

  /**
   * Transforms the promise failure (potentially into a value) by applying the given function to it.
   * <p>
   * If the function returns a value, the promise will now be considered successful.
   * <pre class="java">{@code
   * import ratpack.test.exec.ExecHarness;
   * import ratpack.exec.ExecResult;
   * import ratpack.exec.Promise;
   * import static org.junit.Assert.assertEquals;
   *
   * public class Example {
   *   public static void main(String... args) throws Exception {
   *     ExecResult<String> result = ExecHarness.yieldSingle(c ->
   *         Promise.<String>error(new Exception("!"))
   *           .mapError(e -> "value")
   *     );
   *
   *     assertEquals("value", result.getValue());
   *   }
   * }
   * }</pre>
   * <p>
   * If the function throws an exception, that exception will now represent the promise failure.
   * <pre class="java">{@code
   * import ratpack.test.exec.ExecHarness;
   * import ratpack.exec.ExecResult;
   * import ratpack.exec.Promise;
   * import static org.junit.Assert.assertEquals;
   *
   * public class Example {
   *   public static void main(String... args) throws Exception {
   *     ExecResult<String> result = ExecHarness.yieldSingle(c ->
   *         Promise.<String>error(new Exception("!"))
   *           .mapError(e -> { throw new RuntimeException("mapped", e); })
   *     );
   *
   *     assertEquals("mapped", result.getThrowable().getMessage());
   *   }
   * }
   * }</pre>
   * <p>
   * The function will not be called if the promise is successful.
   *
   * @param transformer the transformation to apply to the promise failure
   * @return a promise
   */
  default Promise<T> mapError(Function<? super Throwable, ? extends T> transformer) {
    return transform(up -> down ->
      up.connect(down.onError(throwable -> {
        try {
          T transformed = transformer.apply(throwable);
          down.success(transformed);
        } catch (Throwable t) {
          down.error(t);
        }
      }))
    );
  }

  /**
   * Transforms a failure of the given type (potentially into a value) by applying the given function to it.
   * <p>
   * This method is similar to {@link #mapError(Function)}, except that it will only apply if the error is of the given type.
   * If the error is not of the given type, it will not be transformed and will propagate as normal.
   *
   * @param function the transformation to apply to the promise failure
   * @return a promise
   * @since 1.3
   */
  default <E extends Throwable> Promise<T> mapError(Class<E> type, Function<? super E, ? extends T> function) {
    return transform(up -> down ->
      up.connect(down.onError(throwable -> {
        if (type.isInstance(throwable)) {
          T transformed;
          try {
            transformed = function.apply(type.cast(throwable));
          } catch (Throwable t) {
            down.error(t);
            return;
          }
          down.success(transformed);
        } else {
          down.error(throwable);
        }
      }))
    );
  }

  /**
   * Transforms a failure of the given type (potentially into a value) by applying the given function to it.
   * <p>
   * This method is similar to {@link #mapError(Function)}, except that it will only apply depending if it satisfies the predicate.
   * If the error is not of the given type, it will not be transformed and will propagate as normal.
   *
   * @param predicate the predicate to test against the error
   * @param function the transformation to apply to the promise failure
   * @return a promise
   * @since 1.6.0
   */
  default Promise<T> mapError(Predicate<? super Throwable> predicate, Function<? super Throwable, ? extends T> function) {
    return transform(up -> down ->
      up.connect(down.onError(throwable -> {
        if (predicate.apply(throwable)) {
          T transformed;
          try {
            transformed = function.apply(throwable);
          } catch (Throwable t) {
            down.error(t);
            return;
          }
          down.success(transformed);
        } else {
          down.error(throwable);
        }
      }))
    );
  }

  /**
   * Transforms a failure of the given type (potentially into a value) by applying the given function to it.
   * <p>
   * This method is similar to {@link #mapError(Function)}, except that it allows async transformation.
   *
   * @param function the transformation to apply to the promise failure
   * @return a promise
   * @since 1.3
   */
  default Promise<T> flatMapError(Function<? super Throwable, ? extends Promise<T>> function) {
    return transform(up -> down ->
      up.connect(down.onError(throwable -> {
        Promise<T> transformed;
        try {
          transformed = function.apply(throwable);
        } catch (Throwable t) {
          down.error(t);
          return;
        }
        transformed.connect(down);
      }))
    );
  }

  /**
   * Transforms a failure of the given type (potentially into a value) by applying the given function to it.
   * <p>
   * This method is similar to {@link #mapError(Class, Function)}, except that it allows async transformation.
   *
   * @param function the transformation to apply to the promise failure
   * @return a promise
   * @since 1.3
   */
  default <E extends Throwable> Promise<T> flatMapError(Class<E> type, Function<? super E, ? extends Promise<T>> function) {
    return transform(up -> down ->
      up.connect(down.onError(throwable -> {
        if (type.isInstance(throwable)) {
          Promise<T> transformed;
          try {
            transformed = function.apply(type.cast(throwable));
          } catch (Throwable t) {
            down.error(t);
            return;
          }
          transformed.connect(down);
        } else {
          down.error(throwable);
        }
      }))
    );
  }

  /**
   * Transforms a failure of the given type (potentially into a value) by applying the given function to it.
   * <p>
   * This method is similar to {@link #mapError(Predicate, Function)}, except that it allows async transformation.
   *
   * @param predicate the predicate to test against the error
   * @param function the transformation to apply to the promise failure
   * @return a promise
   * @since 1.6.0
   */
  default Promise<T> flatMapError(Predicate<? super Throwable> predicate, Function<? super Throwable, ? extends Promise<T>> function) {
    return transform(up -> down ->
      up.connect(down.onError(throwable -> {
        if (predicate.apply(throwable)) {
          Promise<T> transformed;
          try {
            transformed = function.apply(throwable);
          } catch (Throwable t) {
            down.error(t);
            return;
          }
          transformed.connect(down);
        } else {
          down.error(throwable);
        }
      }))
    );
  }

  /**
   * Applies the custom operation function to this promise.
   * <p>
   * This method can be used to apply custom operations without breaking the “code flow”.
   * It works particularly well with method references.
   * <pre class="java">{@code
   * import ratpack.exec.Promise;
   * import ratpack.test.exec.ExecHarness;
   *
   * import static org.junit.Assert.assertEquals;
   *
   * public class Example {
   *   public static void main(String... args) throws Exception {
   *     Integer value = ExecHarness.yieldSingle(e ->
   *         Promise.value(1)
   *           .apply(Example::dubble)
   *           .apply(Example::triple)
   *     ).getValue();
   *
   *     assertEquals(Integer.valueOf(6), value);
   *   }
   *
   *   public static Promise<Integer> dubble(Promise<Integer> input) {
   *     return input.map(i -> i * 2);
   *   }
   *
   *   public static Promise<Integer> triple(Promise<Integer> input) {
   *     return input.map(i -> i * 3);
   *   }
   * }
   * }</pre>
   * <p>
   * If the apply function throws an exception, the returned promise will fail.
   * <pre class="java">{@code
   * import ratpack.exec.Promise;
   * import ratpack.test.exec.ExecHarness;
   *
   * import static org.junit.Assert.assertEquals;
   *
   * public class Example {
   *   public static void main(String... args) throws Exception {
   *     Throwable error = ExecHarness.yieldSingle(e ->
   *         Promise.value(1)
   *           .apply(Example::explode)
   *     ).getThrowable();
   *
   *     assertEquals("bang!", error.getMessage());
   *   }
   *
   *   public static Promise<Integer> explode(Promise<Integer> input) throws Exception {
   *     throw new Exception("bang!");
   *   }
   * }
   * }</pre>
   * <p>
   * If the promise having the operation applied to fails, the operation will not be applied.
   * <pre class="java">{@code
   * import ratpack.exec.Promise;
   * import ratpack.test.exec.ExecHarness;
   *
   * import static org.junit.Assert.assertEquals;
   *
   * public class Example {
   *   public static void main(String... args) throws Exception {
   *     Throwable error = ExecHarness.yieldSingle(e ->
   *         Promise.<Integer>error(new Exception("bang!"))
   *           .apply(Example::dubble)
   *     ).getThrowable();
   *
   *     assertEquals("bang!", error.getMessage());
   *   }
   *
   *   public static Promise<Integer> dubble(Promise<Integer> input) {
   *     return input.map(i -> i * 2);
   *   }
   * }
   * }</pre>
   *
   * @param <O> the type of promised object after the operation
   * @param function the operation implementation
   * @return the transformed promise
   */
  default <O> Promise<O> apply(Function<? super Promise<T>, ? extends Promise<O>> function) {
    try {
      return function.apply(this);
    } catch (Throwable e) {
      return Promise.error(e);
    }
  }

  /**
   * Applies the given function to {@code this} and returns the result.
   * <p>
   * This method can be useful when needing to convert a promise to another type as it facilitates doing so without breaking the “code flow”.
   * For example, this can be used when integrating with RxJava.
   * <pre class="java">{@code
   * import ratpack.rx2.RxRatpack;
   * import ratpack.exec.Promise;
   * import ratpack.test.exec.ExecHarness;
   *
   * import java.util.Arrays;
   * import java.util.LinkedList;
   * import java.util.List;
   *
   * import static org.junit.Assert.assertEquals;
   *
   * public class Example {
   *   private static final List<String> LOG = new LinkedList<>();
   *
   *   public static void main(String... args) throws Exception {
   *     ExecHarness.runSingle(e ->
   *         Promise.value("foo")
   *           .to(RxRatpack::single)
   *           .doOnSuccess(i -> LOG.add("doOnNext"))
   *           .subscribe(i -> LOG.add(i))
   *     );
   *
   *     assertEquals(Arrays.asList("doOnNext", "foo"), LOG);
   *   }
   * }
   * }</pre>
   * <p>
   * The given function is executed immediately.
   * <p>
   * This method should only be used when converting a promise to another type.
   * See {@link #apply(Function)} for applying custom promise operators.
   *
   * @param function the promise conversion function
   * @param <O> the type the promise will be converted to
   * @return the output of the given function
   * @throws Exception any thrown by the given function
   */
  default <O> O to(Function<? super Promise<T>, ? extends O> function) throws Exception {
    return function.apply(this);
  }

  /**
   * Transforms the promised value by applying the given function to it that returns a promise for the transformed value.
   * <p>
   * This is useful when the transformation involves an asynchronous operation.
   * <pre class="java">{@code
   * import ratpack.test.exec.ExecHarness;
   * import ratpack.exec.ExecResult;
   * import ratpack.exec.Promise;
   * import ratpack.exec.Blocking;
   *
   * import static org.junit.Assert.assertEquals;
   *
   * public class Example {
   *   public static void main(String[] args) throws Exception {
   *     ExecResult<String> result = ExecHarness.yieldSingle(c ->
   *         Promise.value("foo")
   *           .flatMap(s -> Blocking.get(s::toUpperCase))
   *           .map(s -> s + "-BAR")
   *     );
   *
   *     assertEquals("FOO-BAR", result.getValue());
   *   }
   * }
   * }</pre>
   * <p>
   *
   * @param transformer the transformation to apply to the promised value
   * @param <O> the type of the transformed object
   * @return a promise for the transformed value
   */
  default <O> Promise<O> flatMap(Function<? super T, ? extends Promise<O>> transformer) {
    return transform(up -> down ->
      up.connect(down.<T>onSuccess(value -> {
        try {
          transformer.apply(value).onError(down::error).then(down::success);
        } catch (Throwable e) {
          down.error(e);
        }
      }))
    );
  }

  /**
   * Transforms the promised value by applying the given function to it that returns a promise for the transformed value, if it satisfies the predicate.
   *
   * <pre class="java">{@code
   * import ratpack.test.exec.ExecHarness;
   * import ratpack.exec.ExecResult;
   * import ratpack.exec.Promise;
   *
   * import static org.junit.Assert.assertEquals;
   *
   * public class Example {
   *   public static void main(String... args) throws Exception {
   *     ExecResult<String> result = ExecHarness.yieldSingle(c ->
   *         Promise.value("foo")
   *           .flatMapIf(s -> s.contains("f"), s -> Promise.value(s.toUpperCase()))
   *           .flatMapIf(s -> s.contains("f"), s -> Promise.value(s + "-BAR"))
   *     );
   *
   *     assertEquals("FOO", result.getValue());
   *   }
   * }
   * }</pre>
   *
   * @param predicate the condition to satisfy in order to be transformed
   * @param transformer the transformation to apply to the promised value
   * @return a promise
   * @since 1.4
   */
  default Promise<T> flatMapIf(Predicate<? super T> predicate, Function<? super T, ? extends Promise<T>> transformer) {
    return flatMapIf(predicate, transformer, Promise::value);
  }

  /**
   * Transforms the promised value by applying one of the given functions to it that returns a promise for the transformed value, depending if it satisfies the predicate.
   *
   * <pre class="java">{@code
   * import ratpack.test.exec.ExecHarness;
   * import ratpack.exec.ExecResult;
   * import ratpack.exec.Promise;
   *
   * import static org.junit.Assert.assertEquals;
   *
   * public class Example {
   *   public static void main(String... args) throws Exception {
   *     ExecResult<String> result = ExecHarness.yieldSingle(c ->
   *         Promise.value("foo")
   *           .flatMapIf(s -> s.contains("f"), s -> Promise.value(s.toUpperCase()), s -> Promise.value(s))
   *           .flatMapIf(s -> s.contains("f"), s -> Promise.value(s), s -> Promise.value(s + "-BAR"))
   *     );
   *
   *     assertEquals("FOO-BAR", result.getValue());
   *   }
   * }
   * }</pre>
   *
   * @param predicate the condition to decide which transformation to apply
   * @param onTrue the transformation to apply to the promised value when the predicate is true
   * @param onFalse the transformation to apply to the promised value when the predicate is false
   * @return a promise
   * @since 1.5
   */
  default <O> Promise<O> flatMapIf(Predicate<? super T> predicate, Function<? super T, ? extends Promise<O>> onTrue, Function<? super T, ? extends Promise<O>> onFalse) {
    return flatMap(Function.when(predicate, onTrue, onFalse));
  }

  /**
   * Allows the promised value to be handled specially if it meets the given predicate, instead of being handled by the promise subscriber.
   * <p>
   * This is typically used for validating values, centrally.
   * <pre class="java">{@code
   * import com.google.common.collect.Lists;
   * import ratpack.test.exec.ExecHarness;
   * import ratpack.exec.ExecResult;
   * import ratpack.exec.Promise;
   *
   * import java.util.List;
   *
   * import static org.junit.Assert.*;
   *
   * public class Example {
   *   public static ExecResult<Integer> yield(int i, List<Integer> collector) throws Exception {
   *     return ExecHarness.yieldSingle(c ->
   *         Promise.value(i)
   *           .route(v -> v > 5, collector::add)
   *     );
   *   }
   *
   *   public static void main(String... args) throws Exception {
   *     List<Integer> routed = Lists.newLinkedList();
   *
   *     ExecResult<Integer> result1 = yield(1, routed);
   *     assertEquals(Integer.valueOf(1), result1.getValue());
   *     assertFalse(result1.isComplete()); // false because promise returned a value before the execution completed
   *     assertTrue(routed.isEmpty());
   *
   *     ExecResult<Integer> result10 = yield(10, routed);
   *     assertNull(result10.getValue());
   *     assertTrue(result10.isComplete()); // true because the execution completed before the promised value was returned (i.e. it was routed)
   *     assertTrue(routed.contains(10));
   *   }
   * }
   * }</pre>
   * <p>
   * Be careful about using this where the eventual promise subscriber is unlikely to know that the promise
   * will routed as it can be surprising when neither the promised value nor an error appears.
   * <p>
   * It can be useful at the handler layer to provide common validation.
   * <pre class="java">{@code
   * import ratpack.exec.Promise;
   * import ratpack.core.handling.Context;
   * import ratpack.test.embed.EmbeddedApp;
   *
   * import static org.junit.Assert.assertEquals;
   *
   * public class Example {
   *   public static Promise<Integer> getAge(Context ctx) {
   *     return Promise.value(10)
   *       .route(
   *         i -> i < 21,
   *         i -> ctx.render(i + " is too young to be here!")
   *       );
   *   }
   *
   *   public static void main(String... args) throws Exception {
   *     EmbeddedApp.fromHandler(ctx ->
   *         getAge(ctx).then(age -> ctx.render("welcome!"))
   *     ).test(httpClient -> {
   *       assertEquals("10 is too young to be here!", httpClient.getText());
   *     });
   *   }
   * }
   * }</pre>
   * <p>
   * If the routed-to action throws an exception, it will be forwarded down the promise chain.
   *
   * @param predicate the condition under which the value should be routed
   * @param action the terminal action for the value
   * @return a routed promise
   */
  default Promise<T> route(Predicate<? super T> predicate, Action<? super T> action) {
    return transform(up -> down ->
      up.connect(down.<T>onSuccess(value -> {
        boolean apply;
        try {
          apply = predicate.apply(value);
        } catch (Throwable e) {
          down.error(e);
          return;
        }

        if (apply) {
          try {
            action.execute(value);
            down.complete();
          } catch (Throwable e) {
            down.error(e);
          }
        } else {
          down.success(value);
        }
      }))
    );
  }

  /**
   * A convenience shorthand for {@link #route(Predicate, Action) routing} {@code null} values.
   * <p>
   * If the promised value is {@code null}, the given action will be called.
   *
   * @param action the action to route to if the promised value is null
   * @return a routed promise
   */
  default Promise<T> onNull(Block action) {
    return route(Objects::isNull, ignoreArg(action));
  }

  /**
   * Caches the promised value (or error) and returns it to all subscribers.
   * <p>
   * This method is equivalent to using {@link #cacheResultIf(Predicate)} with a predicate that always returns {@code true}.
   *
   * <pre class="java">{@code
   * import ratpack.exec.Promise;
   * import ratpack.test.exec.ExecHarness;
   *
   * import java.util.concurrent.atomic.AtomicLong;
   *
   * import static org.junit.Assert.assertEquals;
   *
   * public class Example {
   *   public static void main(String... args) throws Exception {
   *     ExecHarness.runSingle(c -> {
   *       AtomicLong counter = new AtomicLong();
   *       Promise<Long> uncached = Promise.async(f -> f.success(counter.getAndIncrement()));
   *
   *       uncached.then(i -> assertEquals(0l, i.longValue()));
   *       uncached.then(i -> assertEquals(1l, i.longValue()));
   *       uncached.then(i -> assertEquals(2l, i.longValue()));
   *
   *       Promise<Long> cached = uncached.cache();
   *
   *       cached.then(i -> assertEquals(3l, i.longValue()));
   *       cached.then(i -> assertEquals(3l, i.longValue()));
   *
   *       uncached.then(i -> assertEquals(4l, i.longValue()));
   *       cached.then(i -> assertEquals(3l, i.longValue()));
   *     });
   *   }
   * }
   * }</pre>
   *
   * <p>
   * If the cached promise fails, the same exception will be returned every time.
   *
   * <pre class="java">{@code
   * import ratpack.exec.Promise;
   * import ratpack.test.exec.ExecHarness;
   *
   * import static org.junit.Assert.assertTrue;
   *
   * public class Example {
   *   public static void main(String... args) throws Exception {
   *     ExecHarness.runSingle(c -> {
   *       Throwable error = new Exception("bang!");
   *       Promise<Object> cached = Promise.error(error).cache();
   *       cached.onError(t -> assertTrue(t == error)).then(i -> assertTrue("not called", false));
   *       cached.onError(t -> assertTrue(t == error)).then(i -> assertTrue("not called", false));
   *       cached.onError(t -> assertTrue(t == error)).then(i -> assertTrue("not called", false));
   *     });
   *   }
   * }
   * }</pre>
   *
   * @return a caching promise
   * @see #cacheIf(Predicate)
   * @see #cacheResultIf(Predicate)
   * @see #cacheResultFor(Function)
   */
  default Promise<T> cache() {
    return cacheResultIf(Predicate.TRUE);
  }

  /**
   * Caches the promise value and provides it to all future subscribers, if it satisfies the predicate.
   * <p>
   * This method is equivalent to using {@link #cacheResultIf(Predicate)} with a predicate that requires
   * a successful result and for the value to satisfy the predicate given to this method.
   * <p>
   * Non success results will not be cached.
   *
   * @param shouldCache the test for whether a successful result is cacheable
   * @return a caching promise
   * @see #cacheResultIf(Predicate)
   * @see #cacheResultFor(Function)
   * @since 1.4
   */
  default Promise<T> cacheIf(Predicate<? super T> shouldCache) {
    return cacheResultIf(r -> r.isSuccess() && shouldCache.apply(r.getValue()));
  }

  /**
   * Caches the promise result eternally and provide it to all future subscribers, if it satisfies the predicate.
   *
   * <pre class="java">{@code
   * import ratpack.exec.ExecResult;
   * import ratpack.exec.Promise;
   * import ratpack.test.exec.ExecHarness;
   *
   * import java.util.ArrayList;
   * import java.util.List;
   * import java.util.concurrent.atomic.AtomicInteger;
   *
   * import static org.junit.Assert.assertEquals;
   *
   * public class Example {
   *
   *   public static void main(String... args) throws Exception {
   *     List<ExecResult<Integer>> results = new ArrayList<>();
   *     AtomicInteger counter = new AtomicInteger();
   *     Promise<Integer> promise = Promise.sync(() -> {
   *       int i = counter.getAndIncrement();
   *       if (i < 2) {
   *         return i;
   *       } else if (i == 2) {
   *         throw new Exception(Integer.toString(i));
   *       } else if (i == 3) {
   *         throw new RuntimeException(Integer.toString(i));
   *       } else {
   *         throw new IllegalStateException(Integer.toString(i));
   *       }
   *     });
   *
   *     Promise<Integer> cachedPromise = promise.cacheResultIf(r ->
   *       (r.isError() && r.getThrowable().getClass() == RuntimeException.class)
   *         || (r.isSuccess() && r.getValue() > 10)
   *     );
   *
   *     ExecHarness.runSingle(e -> {
   *       for (int i = 0; i < 6; i++) {
   *         cachedPromise.result(results::add);
   *       }
   *     });
   *
   *     assertEquals(results.get(0).getValueOrThrow(), Integer.valueOf(0));
   *     assertEquals(results.get(1).getValueOrThrow(), Integer.valueOf(1));
   *     assertEquals(results.get(2).getThrowable().getClass(), Exception.class);
   *     assertEquals(results.get(3).getThrowable().getClass(), RuntimeException.class);
   *
   *     // value is now cached
   *     assertEquals(results.get(4).getThrowable().getClass(), RuntimeException.class);
   *     assertEquals(results.get(5).getThrowable().getClass(), RuntimeException.class);
   *   }
   * }
   * }</pre>
   *
   * <p>
   * Note, the cached value never expires.
   * If you wish to cache for a certain amount of time, use {@link #cacheResultFor(Function)}.
   *
   * @param shouldCache the test for whether a result is cacheable
   * @return a caching promise
   * @see #cache()
   * @see #cacheIf(Predicate)
   * @see #cacheResultFor(Function)
   * @since 1.4
   */
  default Promise<T> cacheResultIf(Predicate<? super ExecResult<T>> shouldCache) {
    return transform(up ->
      new CachingUpstream<>(up, shouldCache.function(Duration.ofSeconds(-1), Duration.ZERO))
    );
  }

  /**
   * Caches the promise result for a calculated amount of time.
   * <p>
   * A cached promise is fully threadsafe and and can be subscribed to concurrently.
   * While there is no valid cached value, yielding the upstream value is serialised.
   * That is, one value is requested at a time regardless of concurrent subscription.
   * <p>
   * As the result is received, it is given to the {@code ttlFunc} which determines how long to cache it for.
   * A {@link Duration#ZERO} duration indicates that the value should not be cached.
   * Any {@link Duration#isNegative()} duration indicates that the value should be cached eternally.
   * Any other duration indicates how long to cache the result for.
   * <p>
   * If the promise is subscribed to again after the cached value has expired, the process repeats.
   * <p>
   * As such promises tend to be held and reused, it is sometimes necessary to consider garbage collection implications.
   * A caching promise (like all multi-use promises) must retain all of its upstream functions/objects.
   * Care should be taken to ensure that this does not cause long lived references to objects that should be collected.
   * <p>
   * It is common to use cached promises in conjunction with a cache implementation such as Google Guava or Caffeine.
   *
   * <pre class="java">{@code
   * import ratpack.exec.ExecResult;
   * import ratpack.exec.Promise;
   * import ratpack.test.exec.ExecHarness;
   *
   * import java.util.ArrayList;
   * import java.util.List;
   * import java.time.Duration;
   * import java.util.concurrent.atomic.AtomicInteger;
   *
   * import static org.junit.Assert.assertEquals;
   *
   * public class Example {
   *
   *   public static void main(String... args) throws Exception {
   *     List<Integer> results = new ArrayList<>();
   *     AtomicInteger counter = new AtomicInteger();
   *     Promise<Integer> promise = Promise.sync(counter::getAndIncrement)
   *       .cacheResultFor(
   *         i -> i.isSuccess() && i.getValue() > 1
   *         ? Duration.ofSeconds(1)
   *         : Duration.ZERO
   *       );
   *
   *     for (int i = 0; i < 4; ++i) {
   *       ExecHarness.runSingle(e -> promise.then(results::add));
   *     }
   *
   *     // let the cache entry expire
   *     Thread.sleep(1500);
   *
   *     for (int i = 0; i < 2; ++i) {
   *       ExecHarness.runSingle(e -> promise.then(results::add));
   *     }
   *
   *     assertEquals(results.get(0), Integer.valueOf(0));
   *     assertEquals(results.get(1), Integer.valueOf(1));
   *     assertEquals(results.get(2), Integer.valueOf(2));
   *     assertEquals(results.get(3), Integer.valueOf(2));
   *
   *     // cache entry has expired
   *
   *     assertEquals(results.get(4), Integer.valueOf(3));
   *     assertEquals(results.get(5), Integer.valueOf(3));
   *   }
   * }
   * }</pre>
   *
   * @param cacheFor a function that determines how long to cache the given result for
   * @return a caching promise
   * @since 1.5
   * @see #cache()
   * @see #cacheIf(Predicate)
   * @see #cacheResultIf(Predicate)
   */
  default Promise<T> cacheResultFor(Function<? super ExecResult<T>, Duration> cacheFor) {
    return transform(up -> new CachingUpstream<>(up, cacheFor));
  }

  /**
   * Defers the subscription of {@code this} promise until later.
   * <p>
   * When the returned promise is subscribed to, the given {@code releaser} action will be invoked.
   * The execution of {@code this} promise is deferred until the runnable given to the {@code releaser} is run.
   * <p>
   * It is important to note that this defers the <i>subscription</i> of the promise, not the delivery of the value.
   * <p>
   * It is generally more convenient to use {@link #throttled(Throttle)} or {@link #onYield(Runnable)} than this operation.
   *
   * @param releaser the action that will initiate the execution some time later
   * @return a deferred promise
   */
  default Promise<T> defer(Action<? super Runnable> releaser) {
    return transform(up -> down ->
      Promise.async(innerDown ->
        releaser.execute((Runnable) () -> innerDown.success(true))
      ).then(v ->
        up.connect(down)
      )
    );
  }

  /**
   * Defers the subscription of {@code this} promise for the given duration.
   * <p>
   * This operation is roughly the promise based analog of {@link Execution#sleep(Duration, Block)}.
   * <p>
   * The given duration must be non-negative.
   *
   * @param duration the amount of time to defer for
   * @return a deferred promise
   * @see #defer(Action)
   * @since 1.5
   */
  default Promise<T> defer(Duration duration) {
    return defer(r -> Execution.sleep(duration, r::run));
  }

  /**
   * Registers a listener that is invoked when {@code this} promise is initiated.
   * <pre class="java">{@code
   * import com.google.common.collect.Lists;
   * import ratpack.test.exec.ExecHarness;
   * import ratpack.exec.Promise;
   *
   * import java.util.Arrays;
   * import java.util.List;
   *
   * import static org.junit.Assert.assertEquals;
   *
   * public class Example {
   *   public static void main(String... args) throws Exception {
   *     List<String> events = Lists.newLinkedList();
   *     ExecHarness.runSingle(c ->
   *         Promise.<String>sync(() -> {
   *           events.add("promise");
   *           return "foo";
   *         })
   *           .onYield(() -> events.add("onYield"))
   *           .then(v -> events.add("then"))
   *     );
   *     assertEquals(Arrays.asList("onYield", "promise", "then"), events);
   *   }
   * }
   * }</pre>
   *
   * @param onYield the action to take when the promise is initiated
   * @return effectively, {@code this} promise
   */
  default Promise<T> onYield(Runnable onYield) {
    return transform(up -> down -> {
      try {
        onYield.run();
      } catch (Throwable e) {
        down.error(e);
        return;
      }
      up.connect(down);
    });
  }

  /**
   * Registers a listener for the promise outcome.
   * <pre class="java">{@code
   * import com.google.common.collect.Lists;
   * import ratpack.test.exec.ExecHarness;
   * import ratpack.exec.Promise;
   *
   * import java.util.Arrays;
   * import java.util.List;
   *
   * import static org.junit.Assert.assertEquals;
   *
   * public class Example {
   *   public static void main(String... args) throws Exception {
   *     List<String> events = Lists.newLinkedList();
   *     ExecHarness.runSingle(c ->
   *         Promise.<String>sync(() -> {
   *           events.add("promise");
   *           return "foo";
   *         })
   *           .wiretap(r -> events.add("wiretap: " + r.getValue()))
   *           .then(v -> events.add("then"))
   *     );
   *
   *     assertEquals(Arrays.asList("promise", "wiretap: foo", "then"), events);
   *   }
   * }
   * }</pre>
   *
   * @param listener the result listener
   * @return effectively, {@code this} promise
   */
  default Promise<T> wiretap(Action<? super Result<T>> listener) {
    return transform(up -> down ->
      up.connect(new Downstream<T>() {
        @Override
        public void success(T value) {
          try {
            listener.execute(Result.success(value));
          } catch (Exception e) {
            down.error(e);
            return;
          }
          down.success(value);
        }

        @Override
        public void error(Throwable throwable) {
          try {
            listener.execute(Result.error(throwable));
          } catch (Exception e) {
            throwable.addSuppressed(e);
          }
          down.error(throwable);
        }

        @Override
        public void complete() {
          down.complete();
        }
      })
    );
  }

  /**
   * Throttles {@code this} promise, using the given {@link Throttle throttle}.
   * <p>
   * Throttling can be used to limit concurrency.
   * Typically to limit concurrent use of an external resource, such as a HTTP API.
   * <p>
   * Note that the {@link Throttle} instance given defines the actual throttling semantics.
   * <pre class="java">{@code
   * import ratpack.exec.Throttle;
   * import ratpack.exec.Promise;
   * import ratpack.exec.Execution;
   * import ratpack.test.exec.ExecHarness;
   * import ratpack.exec.ExecResult;
   *
   * import java.util.concurrent.atomic.AtomicInteger;
   *
   * import static org.junit.Assert.assertTrue;
   *
   * public class Example {
   *   public static void main(String... args) throws Exception {
   *     int numJobs = 1000;
   *     int maxAtOnce = 10;
   *
   *     ExecResult<Integer> result = ExecHarness.yieldSingle(exec -> {
   *       AtomicInteger maxConcurrent = new AtomicInteger();
   *       AtomicInteger active = new AtomicInteger();
   *       AtomicInteger done = new AtomicInteger();
   *
   *       Throttle throttle = Throttle.ofSize(maxAtOnce);
   *
   *       // Launch numJobs forked executions, and return the maximum number that were executing at any given time
   *       return Promise.async(downstream -> {
   *         for (int i = 0; i < numJobs; i++) {
   *           Execution.fork().start(forkedExec ->
   *             Promise.sync(() -> {
   *               int activeNow = active.incrementAndGet();
   *               int maxConcurrentVal = maxConcurrent.updateAndGet(m -> Math.max(m, activeNow));
   *               active.decrementAndGet();
   *               return maxConcurrentVal;
   *             })
   *             .throttled(throttle) // limit concurrency
   *             .then(max -> {
   *               if (done.incrementAndGet() == numJobs) {
   *                 downstream.success(max);
   *               }
   *             })
   *           );
   *         }
   *       });
   *     });
   *
   *     assertTrue(result.getValue() <= maxAtOnce);
   *   }
   * }
   * }</pre>
   *
   * @param throttle the particular throttle to use to throttle the operation
   * @return the throttled promise
   */
  default Promise<T> throttled(Throttle throttle) {
    return throttle.throttle(this);
  }

  /**
   * Closes the given closeable when the value or error propagates to this point.
   * <p>
   * This can be used to simulate a try/finally synchronous construct.
   * It is typically used to close some resource after an asynchronous operation.
   *
   * <pre class="java">{@code
   * import org.junit.Assert;
   * import ratpack.exec.Promise;
   * import ratpack.test.exec.ExecHarness;
   *
   * public class Example {
   *   static class MyResource implements AutoCloseable {
   *     final boolean inError;
   *     boolean closed;
   *
   *     public MyResource(boolean inError) {
   *       this.inError = inError;
   *     }
   *
   *     {@literal @}Override
   *     public void close() {
   *       closed = true;
   *     }
   *   }
   *
   *   static Promise<String> resourceUsingMethod(MyResource resource) {
   *     return Promise.sync(() -> {
   *       if (resource.inError) {
   *         throw new Exception("error!");
   *       } else {
   *         return "ok!";
   *       }
   *     });
   *   }
   *
   *   public static void main(String[] args) throws Exception {
   *     ExecHarness.runSingle(e -> {
   *       MyResource myResource = new MyResource(false);
   *       resourceUsingMethod(myResource)
   *         .close(myResource)
   *         .then(value -> Assert.assertTrue(myResource.closed));
   *     });
   *
   *     ExecHarness.runSingle(e -> {
   *       MyResource myResource = new MyResource(true);
   *       resourceUsingMethod(myResource)
   *         .close(myResource)
   *         .onError(error -> Assert.assertTrue(myResource.closed))
   *         .then(value -> {
   *           throw new UnsupportedOperationException("should not reach here!");
   *         });
   *     });
   *
   *   }
   * }
   * }</pre>
   * <p>
   * The general pattern is to open the resource, and then pass it to some method/closure that works with it and returns a promise.
   * This method is then called on the returned promise to cleanup the resource.
   *
   * @param closeable the closeable to close
   * @see #close(Operation)
   * @return a promise
   * @since 1.3
   */
  default Promise<T> close(AutoCloseable closeable) {
    return transform(up -> down ->
      up.connect(new Downstream<T>() {
        @Override
        public void success(T value) {
          try {
            closeable.close();
          } catch (Exception e) {
            down.error(e);
            return;
          }
          down.success(value);
        }

        @Override
        public void error(Throwable throwable) {
          try {
            closeable.close();
          } catch (Exception e) {
            throwable.addSuppressed(e);
          }
          down.error(throwable);
        }

        @Override
        public void complete() {
          try {
            closeable.close();
          } catch (Exception e) {
            down.error(e);
            return;
          }
          down.complete();
        }
      })
    );
  }

  /**
   * Like {@link #close(AutoCloseable)}, but allows async close operations.
   *
   * @param closer the close operation.
   * @return a promise
   * @since 1.5
   */
  default Promise<T> close(Operation closer) {
    return transform(up -> down ->
      up.connect(new Downstream<T>() {
        @Override
        public void success(T value) {
          closer.promise().connect(new Downstream<Void>() {
            @Override
            public void success(Void v) {
              down.success(value);
            }

            @Override
            public void error(Throwable throwable) {
              down.error(throwable);
            }

            @Override
            public void complete() {
              down.success(value);
            }
          });
        }

        @Override
        public void error(Throwable throwable) {
          closer.promise().connect(new Downstream<Void>() {
            @Override
            public void success(Void v) {
              down.error(throwable);
            }

            @Override
            public void error(Throwable innerThrowable) {
              innerThrowable.addSuppressed(throwable);
              down.error(innerThrowable);
            }

            @Override
            public void complete() {
              down.error(throwable);
            }
          });
        }

        @Override
        public void complete() {
          closer.promise().connect(new Downstream<Void>() {
            @Override
            public void success(Void v) {
              down.complete();
            }

            @Override
            public void error(Throwable innerThrowable) {
              down.error(innerThrowable);
            }

            @Override
            public void complete() {
              down.complete();
            }
          });
        }
      })
    );
  }

  /**
   * Emits the time taken from when the promise is subscribed to to when the result is available.
   * <p>
   * The given {@code action} is called regardless of whether the promise is successful or not.
   * <p>
   * If the promise fails and this method throws an exception, the original exception will propagate with the thrown exception suppressed.
   * If the promise succeeds and this method throws an exception, the thrown exception will propagate.
   *
   * @param action a callback for the time
   * @since 1.3
   * @see #timeResult(BiAction)
   * @return effectively {@code this}
   */
  default Promise<T> time(Action<? super Duration> action) {
    return timeResult((r, d) -> action.execute(d));
  }

  /**
   * Emits the time taken from when the promise is subscribed to to when the result is available.
   * <p>
   * The given {@code action} is called regardless of whether the promise is successful or not.
   * <p>
   * If the promise fails and this method throws an exception, the original exception will propagate with the thrown exception suppressed.
   * If the promise succeeds and this method throws an exception, the thrown exception will propagate.
   *
   * @param action a callback for the time
   * @since 1.5
   * @see #time(Action)
   * @return effectively {@code this}
   */
  default Promise<T> timeResult(BiAction<? super ExecResult<T>, ? super Duration> action) {
    return around(System::nanoTime, (start, result) -> {
      // protect against clock skew causing negative durations
      Duration duration = Duration.ofNanos(Math.max(0, System.nanoTime() - start));
      action.execute(result, duration);
      return result;
    });

  }

  default Promise<Pair<ExecResult<T>, Duration>> timeResult() {
    return around(System::nanoTime, (start, result) -> {
      // protect against clock skew causing negative durations
      Duration duration = Duration.ofNanos(Math.max(0, System.nanoTime() - start));
      return ExecResult.of(Result.success(Pair.of(result, duration)));
    });

  }

  /**
   * Facilitates capturing a value before the the promise is subscribed and using it to later augment the result.
   * <p>
   * The {@code before} factory is invoked as the promise is subscribed.
   * As the promise result becomes available, it and the result are given to the {@code after} function.
   * The return value of the {@code after} function forms the basis of the promise returned from this method.
   *
   * @param before the before value supplier
   * @param after the after function
   * @param <B> the before value type
   * @param <A> the after value type
   * @return a promise
   * @since 1.5
   */
  default <B, A> Promise<A> around(Factory<? extends B> before, BiFunction<? super B, ? super ExecResult<T>, ? extends ExecResult<A>> after) {
    return transform(up -> down -> {
      B start;
      try {
        start = before.create();
      } catch (Throwable e) {
        down.error(e);
        return;
      }

      up.connect(new Downstream<T>() {
        private void onResult(ExecResult<T> originalResult) {
          ExecResult<A> newResult;
          try {
            newResult = after.apply(start, originalResult);
          } catch (Throwable t) {
            if (originalResult.isError() && originalResult.getThrowable() != t) {
              t.addSuppressed(originalResult.getThrowable());
            }
            down.error(t);
            return;
          }

          down.accept(newResult);
        }

        @Override
        public void success(T value) {
          onResult(ExecResult.of(Result.success(value)));
        }

        @Override
        public void error(Throwable throwable) {
          onResult(ExecResult.of(Result.error(throwable)));
        }

        @Override
        public void complete() {
          onResult(ExecResult.complete());
        }
      });
    });
  }

  /**
   * Forks a new execution and subscribes to this promise, returning a promise for its value.
   * <p>
   * The new execution is created and started immediately by this method, effectively subscribing to the promise immediately.
   * The returned promise provides the value when the execution completes.
   * <p>
   * This method can be used for simple of processing.
   * It is often combined with the {@link #left(Promise)} or {@link #right(Promise)}.
   *
   * <pre class="java">{@code
   * import ratpack.exec.Blocking;
   * import ratpack.exec.Promise;
   * import ratpack.func.Pair;
   * import ratpack.test.exec.ExecHarness;
   *
   * import java.util.concurrent.CyclicBarrier;
   *
   * import static org.junit.Assert.assertEquals;
   *
   * public class Example {
   *
   *   public static void main(String... args) throws Exception {
   *     CyclicBarrier barrier = new CyclicBarrier(2);
   *
   *     Pair<Integer, String> result = ExecHarness.yieldSingle(r -> {
   *       Promise<Integer> p1 = Blocking.get(() -> {
   *         barrier.await();
   *         return 1;
   *       });
   *       Promise<String> p2 = Blocking.get(() -> {
   *         barrier.await();
   *         return "2";
   *       });
   *
   *       return p1.right(p2.fork());
   *     }).getValueOrThrow();
   *
   *     assertEquals(result, Pair.of(1, "2"));
   *   }
   *
   * }
   * }</pre>
   * <p>
   * <b>Warning:</b> be mindful of error handling for forked promises.
   * If the forked promise is never subscribed to, its failure may go unnoticed.
   * In scenarios, where it cannot be guaranteed that the forked promise will be subscribed to
   * or that subscribers would satisfactorily deal with error conditions,
   * consider <i>listening</i> for errors by using {@link #wiretap(Action)} before {@link #fork()}
   * and logging the error or similar.
   *
   * @param execSpec configuration for the forked execution
   * @return a promise
   * @throws Exception any thrown by {@code execSpec}
   * @since 1.4
   */
  default Promise<T> fork(Action<? super ExecSpec> execSpec) throws Exception {
    Promised<T> promised = new Promised<>();
    execSpec.with(Execution.fork()).start(e -> connect(promised));
    return promised.promise();
  }

  /**
   * Forks a new execution and subscribes to this promise, returning a promise for its value.
   * <p>
   * This method delegates to {@link #fork(Action)} with {@link Action#noop()}.
   *
   * @return a promise
   * @since 1.4
   * @see #fork(Action)
   */
  default Promise<T> fork() {
    return Exceptions.uncheck(() -> fork(Action.noop()));
  }

  /**
   * Causes {@code this} yielding the promised value to be retried on error, under the rules of provided {@code retryPolicy}.
   * <p>
   * The given function is invoked for each failure,
   * with the sequence number of the failure as the first argument and the failure exception as the second.
   * This may be used to log or collect exceptions.
   * If all errors are to be ignored, use {@link BiAction#noop()}.
   * <p>
   * Any exception thrown by the function – possibly the exception it receives as an argument – will
   * be propagated to the subscriber, yielding a failure.
   * This can be used to selectively retry on certain failures, but immediately fail on others.
   * <p>
   * If the promise exhausts the {@code retryPolicy},
   * the given function will not be invoked and the most recent exception will propagate.
   * <p>
   *
   * <pre class="java">{@code
   * import ratpack.exec.ExecResult;
   * import ratpack.exec.Promise;
   * import ratpack.exec.util.retry.AttemptRetryPolicy;
   * import ratpack.exec.util.retry.RetryPolicy;
   * import ratpack.exec.util.retry.FixedDelay;
   * import ratpack.test.exec.ExecHarness;
   *
   * import java.time.Duration;
   * import java.util.Arrays;
   * import java.util.LinkedList;
   * import java.util.List;
   * import java.util.concurrent.atomic.AtomicInteger;
   *
   * import static org.junit.Assert.assertEquals;
   *
   * public class Example {
   *   private static final List<String> LOG = new LinkedList<>();
   *
   *   public static void main(String... args) throws Exception {
   *     AtomicInteger source = new AtomicInteger();
   *
   *     RetryPolicy retryPolicy = AttemptRetryPolicy.of(b -> b
   *       .delay(FixedDelay.of(Duration.ofMillis(500)))
   *       .maxAttempts(3));
   *
   *     ExecResult<Integer> result = ExecHarness.yieldSingle(exec ->
   *       Promise.sync(source::incrementAndGet)
   *         .mapIf(i -> i < 3, i -> { throw new IllegalStateException(); })
   *         .retry(retryPolicy, (i, t) -> LOG.add("retry attempt: " + i))
   *     );
   *
   *     assertEquals(Integer.valueOf(3), result.getValue());
   *     assertEquals(Arrays.asList("retry attempt: 1", "retry attempt: 2"), LOG);
   *   }
   * }
   * }</pre>
   *
   * @param retryPolicy policy to govern this retry behaviour
   * @param onError the error handler
   * @return a promise with a retry error handler
   * @since 1.7
   */
  default Promise<T> retry(RetryPolicy retryPolicy, BiAction<? super Integer, ? super Throwable> onError) {
    return retryIf(Predicate.alwaysTrue(), retryPolicy, onError);
  }

  /**
   * Causes {@code this} yielding the promised value to be retried on error, under the rules of provided {@code retryPolicy},
   * and if the given {@link Predicate} matches the error thrown.
   * <p>
   * The given function is invoked for each failure,
   * with the sequence number of the failure as the first argument and the failure exception as the second.
   * This may be used to log or collect exceptions.
   * If all errors are to be ignored, use {@link BiAction#noop()}.
   * <p>
   * Any exception thrown by the function – possibly the exception it receives as an argument – will
   * be propagated to the subscriber, yielding a failure.
   * This can be used to selectively retry on certain failures, but immediately fail on others.
   * <p>
   * If the promise exhausts the {@code retryPolicy},
   * the given function will not be invoked and the most recent exception will propagate.
   * <p>
   *
   * <pre class="java">{@code
   * import ratpack.exec.ExecResult;
   * import ratpack.exec.Promise;
   * import ratpack.exec.util.retry.AttemptRetryPolicy;
   * import ratpack.exec.util.retry.RetryPolicy;
   * import ratpack.exec.util.retry.FixedDelay;
   * import ratpack.test.exec.ExecHarness;
   *
   * import java.time.Duration;
   * import java.util.Arrays;
   * import java.util.LinkedList;
   * import java.util.List;
   * import java.util.concurrent.atomic.AtomicInteger;
   *
   * import static org.junit.Assert.assertEquals;
   *
   * public class Example {
   *   private static final List<String> LOG = new LinkedList<>();
   *
   *   public static void main(String... args) throws Exception {
   *     AtomicInteger source = new AtomicInteger();
   *
   *     RetryPolicy retryPolicy = AttemptRetryPolicy.of(b -> b
   *       .delay(FixedDelay.of(Duration.ofMillis(500)))
   *       .maxAttempts(3));
   *
   *     ExecResult<Integer> result = ExecHarness.yieldSingle(exec ->
   *       Promise.sync(source::incrementAndGet)
   *         .mapIf(i -> i < 3, i -> { throw new IllegalStateException(); })
   *         .retryIf(t -> t instanceof IllegalStateException, retryPolicy, (i, t) -> LOG.add("retry attempt: " + i))
   *     );
   *
   *     assertEquals(Integer.valueOf(3), result.getValue());
   *     assertEquals(Arrays.asList("retry attempt: 1", "retry attempt: 2"), LOG);
   *   }
   * }
   * }</pre>
   *
   * @param predicate the predicate against which thrown errors are matched. If the predicate succeeds, the retry is allowed to execute
   * @param retryPolicy policy to govern this retry behaviour
   * @param onError the error handler
   * @return a promise with a retry error handler
   * @since 1.8
   */
  default Promise<T> retryIf(Predicate<? super Throwable> predicate, RetryPolicy retryPolicy, BiAction<? super Integer, ? super Throwable> onError) {
    return transform(up -> down -> DefaultPromise.retry(predicate, retryPolicy, up, down, onError));
  }

  /**
   * Convert this promise into a {@link CompletableFuture}.
   * <p>
   * @return a {@link CompletableFuture} that will complete successfully or exceptionally on the current execution thread.
   * @since 1.6
   */
  default CompletableFuture<T> toCompletableFuture() {
    CompletableFuture<T> future = new CompletableFuture<>();
    onError(future::completeExceptionally).then(future::complete);
    return future;
  }

  /**
<<<<<<< HEAD
   * Specifies the action to take if the {@link Upstream} signals {@code complete} without emitting a value or an error.
=======
   * Specifies the action to take if the Promise signals complete without emitting a value or an error.
>>>>>>> 00df6600
   * <p>
   * If the given action throws an exception, the exception will be propagated to the Promise's {@link #onError}
   * method.
   *
   * @param block the action to take if {@link Upstream} signals {@code complete}
   * @return a promise with an action to execute on complete
   * @since 1.8
   */
  default Promise<T> onComplete(Block block) {
    return transform(up -> down ->
      up.connect(down.onComplete(() -> {
        try {
          block.execute();
        } catch (Throwable e) {
          down.error(e);
        }
      }))
    );
  }

  /**
   * Convert a {@link CompletableFuture} into a promise.
   * <p>
   * @param future the {@link CompletableFuture} to convert into a {@link Promise}
   * @param <T> The type of the promised value
   * @return a {@link Promise} that will be consumed on the current execution thread.
   * @since 1.6
   */
  static <T> Promise<T> toPromise(CompletableFuture<T> future) {
    return async(downstream -> downstream.accept(future));
  }

}<|MERGE_RESOLUTION|>--- conflicted
+++ resolved
@@ -2429,11 +2429,7 @@
   }
 
   /**
-<<<<<<< HEAD
-   * Specifies the action to take if the {@link Upstream} signals {@code complete} without emitting a value or an error.
-=======
-   * Specifies the action to take if the Promise signals complete without emitting a value or an error.
->>>>>>> 00df6600
+   * Specifies the action to take if the {@link Upstream} signals complete without emitting a value or an error.
    * <p>
    * If the given action throws an exception, the exception will be propagated to the Promise's {@link #onError}
    * method.
