/*
 * Copyright 2013 the original author or authors.
 *
 * Licensed under the Apache License, Version 2.0 (the "License");
 * you may not use this file except in compliance with the License.
 * You may obtain a copy of the License at
 *
 *    http://www.apache.org/licenses/LICENSE-2.0
 *
 * Unless required by applicable law or agreed to in writing, software
 * distributed under the License is distributed on an "AS IS" BASIS,
 * WITHOUT WARRANTIES OR CONDITIONS OF ANY KIND, either express or implied.
 * See the License for the specific language governing permissions and
 * limitations under the License.
 */

package ratpack.http

import ratpack.func.Block
import ratpack.handling.internal.DefaultByContentSpec
import ratpack.http.client.RequestSpec
import ratpack.test.internal.RatpackGroovyDslSpec

class ContentNegotiationSpec extends RatpackGroovyDslSpec {

  def "can content negotiate"() {
    when:
    handlers {
      get {
        byContent {
          json {
            render "json"
          }
          html {
            render "html"
          }
        }
      }
    }

    and:
    withAcceptHeader("application/json;q=0.5,text/html;q=1")
    then:
    text == "html"
    response.headers.get("Content-Type") == "text/html"
    response.statusCode == 200

    when:
    withAcceptHeader("application/json,text/html")
    then:
    text == "json"
    response.headers.get("Content-Type") == "application/json"
    response.statusCode == 200

    when:
    withAcceptHeader("*")
    then:
    text == "json"

    when:
    withAcceptHeader("*/*")
    then:
    text == "json"

    when:
    withAcceptHeader("text/*")
    then:
    text == "html"
  }

  def "by accepts responder mime types"() {
    when:
    handlers {
      get {
        byContent {
          json { render "json" }
          xml { render "xml" }
          plainText { render "text" }
          html { render "html" }
        }
      }
    }

    and:
    withAcceptHeader("application/json")
    then:
    text == "json"

    when:
    withAcceptHeader("application/xml")
    then:
    text == "xml"

    when:
    withAcceptHeader("text/plain")
    then:
    text == "text"

    when:
    withAcceptHeader("text/html")
    then:
    text == "html"
  }

<<<<<<< HEAD
  @Unroll
  def "refuses invalid custom mime types (#mimeType)"(String mimeType, String message) {
=======
  def "refuses invalid custom mime types (#mimeType)"() {
>>>>>>> f3770d93
    when:
    new DefaultByContentSpec([:]).type(mimeType, {} as Block)

    then:
    def ex = thrown(IllegalArgumentException)
    ex.message == message

    where:
    mimeType | message
    null     | "mimeType cannot be null"
    ""       | "mimeType cannot be a blank string"
    "*"      | "mimeType cannot include wildcards"
    "*/*"    | "mimeType cannot include wildcards"
    "text/*" | "mimeType cannot include wildcards"
  }

  def "default to 406 clientError when no blocks registered"() {
    when:
    handlers {
      get {
        byContent {}
      }
    }

    then:
    get().statusCode == 406
  }

  @Unroll
  def "default to 406 clientError when content type (#mimeType) not matched"(String mimeType) {
    when:
    handlers {
      get {
        byContent {
          json {
            render "json"
          }
        }
      }
    }

    and:
    withAcceptHeader(mimeType)
    then:
    get().statusCode == 406

    where:
    mimeType << ["application/xml", "some/nonsense"]
  }

  def "responds with 406 clientError for invalid accept header values"() {
    given:
    handlers {
      get {
        byContent {
          json {
            render "json"
          }
        }
      }
    }

    when:
    withAcceptHeader("a")
    then:
    get().statusCode == 406

    when:
    withAcceptHeader("application/")
    then:
    get().statusCode == 406
  }

  def "can match against invalid header values"() {
    given:
    handlers {
      get {
        byContent {
          json {
            render "json"
          }
          type("abc") {
            render "abc"
          }
        }
      }
    }

    when:
    withAcceptHeader("abc")

    then:
    getText() == "abc"

    when:
    withAcceptHeader("application/")

    then:
    get().statusCode == 406
  }

  def "invalid content type parameter values are ignored"() {
    given:
    handlers {
      get {
        byContent {
          json {
            render "json"
          }
        }
      }
    }

    when:
    withAcceptHeader("application/json;q")
    then:
    text == "json"

    when:
    withAcceptHeader("application/json;q=afsdf")
    then:
    text == "json"
  }

  def "default noMatch behavior is 406 error"() {
    when:
    handlers {
      get {
        byContent {
          json {
            render "json"
          }
        }
      }
    }

    and:
    withAcceptHeader("application/xml")
    then:
    get().statusCode == 406
  }

  def "can register fallback noMatch content type"() {
    when:
    handlers {
      get {
        byContent {
          json {
            render "json"
          }
          noMatch("application/json")
        }
      }
    }

    and:
    withAcceptHeader("application/xml")
    then:
    text == "json"
    response.body.contentType.type == "application/json"
  }

  def "noMatch for a type without a matching block results in an error"() {
    when:
    handlers {
      get {
        byContent {
          json {
            render "json"
          }
          noMatch("some/nonsense")
        }
      }
    }

    and:
    withAcceptHeader("application/xml")
    then:
    get().statusCode == 500
  }

  def "can register custom noMatch block"() {
    when:
    handlers {
      get {
        byContent {
          json {
            render "json"
          }
          noMatch {
            response.contentType("text/html")
            render "custom"
          }
        }
      }
    }

    and:
    withAcceptHeader("application/xml")
    then:
    text == "custom"
    response.body.contentType.type == "text/html"
  }

  def "default unspecified behavior is first block"() {
    when:
    handlers {
      get {
        byContent {
          json {
            render "json"
          }
        }
      }
    }

    then:
    text == "json"
    response.body.contentType.type == "application/json"
  }

  def "treats empty accept headers as unspecified"() {
    when:
    handlers {
      get {
        byContent {
          json {
            render "json"
          }
        }
      }
    }

    and:
    withAcceptHeader("")
    then:
    text == "json"
    response.body.contentType.type == "application/json"
  }

  def "can register fallback unspecified content type"() {
    when:
    handlers {
      get {
        byContent {
          json {
            render "json"
          }
          xml {
            render "xml"
          }
          unspecified("application/xml")
        }
      }
    }

    then:
    text == "xml"
    response.body.contentType.type == "application/xml"
  }

  def "unspecified for a type without a matching block results in an error"() {
    when:
    handlers {
      get {
        byContent {
          json {
            render "json"
          }
          unspecified("some/nonsense")
        }
      }
    }

    then:
    get().statusCode == 500
  }

  def "can register custom unspecified block"() {
    when:
    handlers {
      get {
        byContent {
          json {
            render "json"
          }
          unspecified {
            response.contentType("text/html")
            render "custom"
          }
        }
      }
    }

    then:
    text == "custom"
    response.body.contentType.type == "text/html"
  }

  void withAcceptHeader(String acceptHeaderValue) {
    resetRequest()
    requestSpec { RequestSpec requestSpec -> requestSpec.headers.add("Accept", acceptHeaderValue) }
  }
}<|MERGE_RESOLUTION|>--- conflicted
+++ resolved
@@ -102,12 +102,7 @@
     text == "html"
   }
 
-<<<<<<< HEAD
-  @Unroll
   def "refuses invalid custom mime types (#mimeType)"(String mimeType, String message) {
-=======
-  def "refuses invalid custom mime types (#mimeType)"() {
->>>>>>> f3770d93
     when:
     new DefaultByContentSpec([:]).type(mimeType, {} as Block)
 
