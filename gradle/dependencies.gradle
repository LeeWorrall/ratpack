--- conflicted
+++ resolved
@@ -22,14 +22,9 @@
     guava: "17.0",
     groovy: "2.3.6",
     pac4j: "1.5.1",
-<<<<<<< HEAD
-    rxjava: "0.20.4",
+    rxjava: "1.0.0-rc.4",
     hystrix: "1.4.0-RC5",
     jackson: "2.3.1"
-=======
-    rxjava: "1.0.0-rc.4",
-    hystrix: "1.4.0-RC5"
->>>>>>> 7b8491fb
   ]
 
   if (System.getenv('CI_GROOVY_VERSION')) {
