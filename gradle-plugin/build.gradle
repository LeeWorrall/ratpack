--- conflicted
+++ resolved
@@ -1,22 +1,18 @@
 dependencies {
-    groovy localGroovy()
-    compile gradleApi()
-    testCompile "org.spockframework:spock-core:0.6-groovy-1.8"
+  groovy localGroovy()
+  compile gradleApi()
+  testCompile "org.spockframework:spock-core:0.6-groovy-1.8"
 }
 
 evaluationDependsOn ":ratpack-core"
 
 processResources {
-<<<<<<< HEAD
-  expand ratpackVersion: version, servletApiVersion: project(":ratpack-core").servletApiVersion
-=======
-    expand ratpackVersion: version, servletApiVersion: project(":core").servletApiVersion
->>>>>>> afc0a905
+  expand ratpackVersion: version, servletApiVersion: project(":core").servletApiVersion
 }
 
 pom {
-    project {
-        name "Ratpack Gradle Plugin"
-        description "The Ratpack micro-web-framework Gradle plugin."
-    }
+  project {
+    name "Ratpack Gradle Plugin"
+    description "The Ratpack micro-web-framework Gradle plugin."
+  }
 }